--- conflicted
+++ resolved
@@ -111,15 +111,9 @@
         if "max" in config:
             self.max = config["max"]
         if "width" in config:
-<<<<<<< HEAD
-            self.width = config["width"] * math.pi / 180  # save as radians
+            self.width = config["width"] * PI_OVER_180  # save as radians
         if self.width == 0:
             self.type = "laser"
-=======
-            self.width = config["width"] * PI_OVER_180  # save as radians
-            if self.width == 0:
-                self.type = "laser"
->>>>>>> 9621c988
         if "name" in config:
             self.name = config["name"]
         self.distance = self.reading * self.max
